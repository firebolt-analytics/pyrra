package controllers

import (
	"testing"
	"time"

	"github.com/prometheus-operator/prometheus-operator/pkg/apis/monitoring"
	monitoringv1 "github.com/prometheus-operator/prometheus-operator/pkg/apis/monitoring/v1"
	"github.com/prometheus/common/model"
	"github.com/stretchr/testify/require"
	corev1 "k8s.io/api/core/v1"
	metav1 "k8s.io/apimachinery/pkg/apis/meta/v1"
	"k8s.io/apimachinery/pkg/util/intstr"

	pyrrav1alpha1 "github.com/pyrra-dev/pyrra/kubernetes/api/v1alpha1"
<<<<<<< HEAD
)

var (
	trueBool = true
	httpSLO  = pyrrav1alpha1.ServiceLevelObjective{
		TypeMeta: metav1.TypeMeta{
			APIVersion: pyrrav1alpha1.GroupVersion.Version,
			Kind:       "ServiceLevelObjective",
		},
		ObjectMeta: metav1.ObjectMeta{
			Name: "http",
			UID:  "123",
		},
		Spec: pyrrav1alpha1.ServiceLevelObjectiveSpec{
			Target: "99.5",
			Window: model.Duration(28 * 24 * time.Hour),
			ServiceLevelIndicator: pyrrav1alpha1.ServiceLevelIndicator{
				Ratio: &pyrrav1alpha1.RatioIndicator{
					Errors: pyrrav1alpha1.Query{
						Metric: `http_requests_total{job="app",status=~"5.."}`,
					},
					Total: pyrrav1alpha1.Query{
						Metric: `http_requests_total{job="app"}`,
					},
				},
			},
		},
	}
=======
>>>>>>> 2a5a01bb
)

func Test_makePrometheusRule(t *testing.T) {
	tests := []struct {
		name      string
		objective pyrrav1alpha1.ServiceLevelObjective
		rules     *monitoringv1.PrometheusRule
	}{{
		name:      "http",
		objective: httpSLO,
		rules: &monitoringv1.PrometheusRule{
			TypeMeta: metav1.TypeMeta{
				APIVersion: monitoring.GroupName + "/" + monitoringv1.Version,
				Kind:       monitoringv1.PrometheusRuleKind,
			},
			ObjectMeta: metav1.ObjectMeta{
				Name: "http",
				OwnerReferences: []metav1.OwnerReference{
					{
						APIVersion: pyrrav1alpha1.GroupVersion.Version,
						Kind:       "ServiceLevelObjective",
						Name:       "http",
						UID:        "123",
						Controller: &trueBool,
					},
				},
			},
			Spec: monitoringv1.PrometheusRuleSpec{
				Groups: []monitoringv1.RuleGroup{{
					Name:     "http-increase",
					Interval: "2m30s",
					Rules: []monitoringv1.Rule{{
						Record: "http_requests:increase4w",
						Expr:   intstr.FromString(`sum by(status) (increase(http_requests_total{job="app"}[4w]))`),
						Labels: map[string]string{"job": "app", "slo": "http"},
					}},
				}, {
					Name:     "http",
					Interval: "30s",
					Rules: []monitoringv1.Rule{{
						Record: "http_requests:burnrate5m",
						Expr:   intstr.FromString(`sum(rate(http_requests_total{job="app",status=~"5.."}[5m])) / sum(rate(http_requests_total{job="app"}[5m]))`),
						Labels: map[string]string{"job": "app", "slo": "http"},
					}, {
						Record: "http_requests:burnrate30m",
						Expr:   intstr.FromString(`sum(rate(http_requests_total{job="app",status=~"5.."}[30m])) / sum(rate(http_requests_total{job="app"}[30m]))`),
						Labels: map[string]string{"job": "app", "slo": "http"},
					}, {
						Record: "http_requests:burnrate1h",
						Expr:   intstr.FromString(`sum(rate(http_requests_total{job="app",status=~"5.."}[1h])) / sum(rate(http_requests_total{job="app"}[1h]))`),
						Labels: map[string]string{"job": "app", "slo": "http"},
					}, {
						Record: "http_requests:burnrate2h",
						Expr:   intstr.FromString(`sum(rate(http_requests_total{job="app",status=~"5.."}[2h])) / sum(rate(http_requests_total{job="app"}[2h]))`),
						Labels: map[string]string{"job": "app", "slo": "http"},
					}, {
						Record: "http_requests:burnrate6h",
						Expr:   intstr.FromString(`sum(rate(http_requests_total{job="app",status=~"5.."}[6h])) / sum(rate(http_requests_total{job="app"}[6h]))`),
						Labels: map[string]string{"job": "app", "slo": "http"},
					}, {
						Record: "http_requests:burnrate1d",
						Expr:   intstr.FromString(`sum(rate(http_requests_total{job="app",status=~"5.."}[1d])) / sum(rate(http_requests_total{job="app"}[1d]))`),
						Labels: map[string]string{"job": "app", "slo": "http"},
					}, {
						Record: "http_requests:burnrate4d",
						Expr:   intstr.FromString(`sum(rate(http_requests_total{job="app",status=~"5.."}[4d])) / sum(rate(http_requests_total{job="app"}[4d]))`),
						Labels: map[string]string{"job": "app", "slo": "http"},
					}, {
						Alert:  "ErrorBudgetBurn",
						Expr:   intstr.FromString(`http_requests:burnrate5m{job="app",slo="http"} > (14 * (1-0.995)) and http_requests:burnrate1h{job="app",slo="http"} > (14 * (1-0.995))`),
						For:    "2m",
						Labels: map[string]string{"severity": "critical", "job": "app", "long": "1h", "slo": "http", "short": "5m"},
					}, {
						Alert:  "ErrorBudgetBurn",
						Expr:   intstr.FromString(`http_requests:burnrate30m{job="app",slo="http"} > (7 * (1-0.995)) and http_requests:burnrate6h{job="app",slo="http"} > (7 * (1-0.995))`),
						For:    "15m",
						Labels: map[string]string{"severity": "critical", "job": "app", "long": "6h", "slo": "http", "short": "30m"},
					}, {
						Alert:  "ErrorBudgetBurn",
						Expr:   intstr.FromString(`http_requests:burnrate2h{job="app",slo="http"} > (2 * (1-0.995)) and http_requests:burnrate1d{job="app",slo="http"} > (2 * (1-0.995))`),
						For:    "1h",
						Labels: map[string]string{"severity": "warning", "job": "app", "long": "1d", "slo": "http", "short": "2h"},
					}, {
						Alert:  "ErrorBudgetBurn",
						Expr:   intstr.FromString(`http_requests:burnrate6h{job="app",slo="http"} > (1 * (1-0.995)) and http_requests:burnrate4d{job="app",slo="http"} > (1 * (1-0.995))`),
						For:    "3h",
						Labels: map[string]string{"severity": "warning", "job": "app", "long": "4d", "slo": "http", "short": "6h"},
					}},
				}},
			},
		},
	}}
	for _, tt := range tests {
		t.Run(tt.name, func(t *testing.T) {
			prometheusRule, err := makePrometheusRule(tt.objective)
			require.NoError(t, err)
			require.Equal(t, tt.rules, prometheusRule)
		})
	}
}

func Test_makeConfigMap(t *testing.T) {
	yamlData := `groups:
- interval: 30s
  name: http
  rules:
  - expr: sum by(status) (increase(http_requests_total{job="app"}[4w]))
    labels:
      job: app
      slo: http
    record: http_requests:increase4w
  - expr: sum(rate(http_requests_total{job="app",status=~"5.."}[5m])) / sum(rate(http_requests_total{job="app"}[5m]))
    labels:
      job: app
      slo: http
    record: http_requests:burnrate5m
  - expr: sum(rate(http_requests_total{job="app",status=~"5.."}[30m])) / sum(rate(http_requests_total{job="app"}[30m]))
    labels:
      job: app
      slo: http
    record: http_requests:burnrate30m
  - expr: sum(rate(http_requests_total{job="app",status=~"5.."}[1h])) / sum(rate(http_requests_total{job="app"}[1h]))
    labels:
      job: app
      slo: http
    record: http_requests:burnrate1h
  - expr: sum(rate(http_requests_total{job="app",status=~"5.."}[2h])) / sum(rate(http_requests_total{job="app"}[2h]))
    labels:
      job: app
      slo: http
    record: http_requests:burnrate2h
  - expr: sum(rate(http_requests_total{job="app",status=~"5.."}[6h])) / sum(rate(http_requests_total{job="app"}[6h]))
    labels:
      job: app
      slo: http
    record: http_requests:burnrate6h
  - expr: sum(rate(http_requests_total{job="app",status=~"5.."}[1d])) / sum(rate(http_requests_total{job="app"}[1d]))
    labels:
      job: app
      slo: http
    record: http_requests:burnrate1d
  - expr: sum(rate(http_requests_total{job="app",status=~"5.."}[4d])) / sum(rate(http_requests_total{job="app"}[4d]))
    labels:
      job: app
      slo: http
    record: http_requests:burnrate4d
  - alert: ErrorBudgetBurn
    expr: http_requests:burnrate5m{job="app",slo="http"} > (14 * (1-0.995)) and http_requests:burnrate1h{job="app",slo="http"}
      > (14 * (1-0.995))
    for: 2m
    labels:
      job: app
      long: 1h
      severity: critical
      short: 5m
      slo: http
  - alert: ErrorBudgetBurn
    expr: http_requests:burnrate30m{job="app",slo="http"} > (7 * (1-0.995)) and http_requests:burnrate6h{job="app",slo="http"}
      > (7 * (1-0.995))
    for: 15m
    labels:
      job: app
      long: 6h
      severity: critical
      short: 30m
      slo: http
  - alert: ErrorBudgetBurn
    expr: http_requests:burnrate2h{job="app",slo="http"} > (2 * (1-0.995)) and http_requests:burnrate1d{job="app",slo="http"}
      > (2 * (1-0.995))
    for: 1h
    labels:
      job: app
      long: 1d
      severity: warning
      short: 2h
      slo: http
  - alert: ErrorBudgetBurn
    expr: http_requests:burnrate6h{job="app",slo="http"} > (1 * (1-0.995)) and http_requests:burnrate4d{job="app",slo="http"}
      > (1 * (1-0.995))
    for: 3h
    labels:
      job: app
      long: 4d
      severity: warning
      short: 6h
      slo: http
`

	tests := []struct {
		name          string
		configMapName string
		objective     pyrrav1alpha1.ServiceLevelObjective

		wantErrMsg string
		want       *corev1.ConfigMap
	}{
		{
			name:       "empty input yields error",
			wantErrMsg: "getting SLO",
		},
		{
			name:          "http",
			configMapName: "http",
			objective:     httpSLO,
			want: &corev1.ConfigMap{
				TypeMeta: metav1.TypeMeta{
					APIVersion: "v1",
					Kind:       "ConfigMap",
				},
				ObjectMeta: metav1.ObjectMeta{
					Name: "http",
					OwnerReferences: []metav1.OwnerReference{
						{
							APIVersion: pyrrav1alpha1.GroupVersion.Version,
							Kind:       "ServiceLevelObjective",
							Name:       "http",
							UID:        "123",
							Controller: &trueBool,
						},
					},
				},
				Data: map[string]string{
					"http.rules.yaml": yamlData,
				},
			},
		},
	}

	for _, tt := range tests {
		t.Run(tt.name, func(t *testing.T) {
			configMap, err := makeConfigMap(tt.configMapName, tt.objective)

			if tt.wantErrMsg != "" {
				require.Error(t, err)
				require.Contains(t, err.Error(), tt.wantErrMsg)
			} else {
				require.NoError(t, err)
			}

			require.Equal(t, tt.want, configMap)
		})
	}
}<|MERGE_RESOLUTION|>--- conflicted
+++ resolved
@@ -13,7 +13,6 @@
 	"k8s.io/apimachinery/pkg/util/intstr"
 
 	pyrrav1alpha1 "github.com/pyrra-dev/pyrra/kubernetes/api/v1alpha1"
-<<<<<<< HEAD
 )
 
 var (
@@ -42,8 +41,6 @@
 			},
 		},
 	}
-=======
->>>>>>> 2a5a01bb
 )
 
 func Test_makePrometheusRule(t *testing.T) {

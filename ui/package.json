{
<<<<<<< HEAD
  "name": "pyrra",
  "version": "0.3.3",
=======
  "name": "ui",
  "version": "0.3.4",
>>>>>>> 2a5a01bb
  "private": true,
  "homepage": "./",
  "dependencies": {
    "@fontsource/inter": "^4.5.0",
    "@fontsource/lato": "^4.5.2",
    "@testing-library/jest-dom": "^5.16.2",
    "@testing-library/react": "^12.1.3",
    "@testing-library/user-event": "^13.5.0",
    "@types/jest": "^27.4.1",
    "@types/node": "^17.0.21",
    "@types/react": "^17.0.39",
    "@types/react-dom": "^17.0.11",
    "bootstrap": "^5.1.3",
    "react": "^17.0.2",
    "react-bootstrap": "^2.1.2",
    "react-dom": "^17.0.2",
    "react-router-dom": "^6.2.1",
    "react-scripts": "5.0.0",
    "sass": "^1.49.9",
    "typescript": "^4.5.5",
    "uplot": "1.6.19",
    "uplot-react": "^1.1.1",
    "web-vitals": "^2.1.4"
  },
  "scripts": {
    "start": "react-scripts start",
    "build": "react-scripts build",
    "test": "react-scripts test",
    "eject": "react-scripts eject"
  },
  "eslintConfig": {
    "extends": [
      "react-app",
      "react-app/jest"
    ]
  },
  "browserslist": {
    "production": [
      ">0.2%",
      "not dead",
      "not op_mini all"
    ],
    "development": [
      "last 1 chrome version",
      "last 1 firefox version",
      "last 1 safari version"
    ]
  }
}<|MERGE_RESOLUTION|>--- conflicted
+++ resolved
@@ -1,11 +1,6 @@
 {
-<<<<<<< HEAD
-  "name": "pyrra",
-  "version": "0.3.3",
-=======
   "name": "ui",
   "version": "0.3.4",
->>>>>>> 2a5a01bb
   "private": true,
   "homepage": "./",
   "dependencies": {
